body {
    font-family: 'Roboto', sans-serif;
    font-size: 16px;
    font-weight: 1em;
    line-height: 1.4;
    background-color: #FFFFFF;
    color: #000000;
}

.pure-img-responsive {
    max-width: 100%;
    height: auto;
}

/*
Add transition to containers so they can push in and out.
*/
#layout,
#menu {
    -webkit-transition: all 0.2s ease-out;
    -moz-transition: all 0.2s ease-out;
    -ms-transition: all 0.2s ease-out;
    -o-transition: all 0.2s ease-out;
    transition: all 0.2s ease-out;
}

.logo {
    width: 100px;
    height: 100px;
    border-radius: 50%;
    object-fit: cover;
    border: 3px solid #000000;
    flex-shrink: 0;
    background-color: #FFFFFF;
}

.logo-container {
    display: flex;
    flex-direction: column;
    align-items: center;
    gap: 0.5em;
    padding: 1em;
}

.logo-text {
<<<<<<< HEAD
    color: #000000;
    font-size: 1.2em;
=======
    color: #ecf0f1;
    font-size: 1.5em;
>>>>>>> 7087c31a
    font-family: 'Tangerine', cursive;
    font-weight: 700;
    line-height: 1.2;
    text-align: center;
    max-width: 180px;
}

#layout {
    position: relative;
    margin: 1em auto;
    min-height: 100vh;
    display: flex;
    max-width: 1000px;
    width: 100%;
}

<<<<<<< HEAD
#menu {
    padding: 1em;
    width: 150px;
    position: fixed;
    top: 1em;
    left: max(1em, calc((100% - 1000px) / 2 + 1em));
    bottom: 1em;
    z-index: 1000;
    background: #6495ED;
    overflow-y: auto;
    border: 3px solid #000000;
    box-shadow: 4px 4px 0px #000000;
=======
    #layout.active #menu {
        left: 250px;
        width: 250px;
    }

    #layout.active #main {
        left: 250px;
    }


.content {
    margin: 0 auto;
    padding: 0 2em;
    max-width: 800px;
    margin-bottom: 50px;
    line-height: 1.6em;
>>>>>>> 7087c31a
}

#main {
    flex: 1;
    background: #fff;
    border: 3px solid #000000;
    box-shadow: 4px 4px 0px #000000;
    padding: 2em;
    min-width: 0;
    margin-left: 220px;
}

.header {
    margin-bottom: 1em;
}

.header h1 {
    margin: 0;
    margin-left: 30px;
    padding: 0;
}

<<<<<<< HEAD
.content {
    margin-left: 30px;
    max-width: 70ch;
    line-height: 1.6em;
=======
#menu {
    margin-left: -250px;
    padding-right: 20px;
    width: 250px;
    position: fixed;
    top: 0;
    left: 0;
    bottom: 0;
    z-index: 1000;
    background: #2c3e50;
    overflow-y: auto;
>>>>>>> 7087c31a
}

    #menu a {
        color: #000000;
        border: none;
        padding: 0.6em 1.2em;
        text-align: center;
<<<<<<< HEAD
        display: block;
        margin: 0.5em 0;
        border: 2px solid #000000;
        box-shadow: 2px 2px 0px #000000;
        background-color: #FFFFFF;
        font-weight: bold;
=======
        font-size: 1.1em;
>>>>>>> 7087c31a
    }

    #menu .pure-menu,
    #menu .pure-menu, ul {
        border: none;
        background: transparent;
    }

    #menu .pure-menu ul,
    #menu .pure-menu .menu-item-divided {
        border-top: 1px solid #333;
    }
        #menu .pure-menu li a:hover,
        #menu .pure-menu li a:focus {
            background: #00FF9D;
            color: #000000;
            box-shadow: 1px 1px 0px #000000;
            transform: translate(1px, 1px);
        }

#footer {
    border-top: 1px solid lavender;
    color: #555;
    font-size: 0.8em;
    text-align: right;
    padding: 12px 1em 12px 1;
}

/* -- Responsive Styles (Media Queries) ------------------------------------- */

@media (max-width: 48em) {
    #layout {
        margin: 0;
        max-width: none;
    }

<<<<<<< HEAD
    #menu {
        display: flex;
        align-items: center;
        position: fixed;
        height: 60px;
        width: 100%;
        top: 0;
=======
    #layout {
        padding-left: 250px; /* left col width "#menu" */
>>>>>>> 7087c31a
        left: 0;
        padding: 0 1em;
        background: #6495ED;
        box-shadow: 0px 4px 4px rgba(0, 0, 0, 0.2);
        z-index: 1000;
        margin-left: 0;
        border: none;
        border-bottom: 3px solid #000000;
    }
<<<<<<< HEAD

    #main {
        margin: 1em;
        margin-top: 70px;
        padding: 1em;
=======
    #menu {
        left: 250px;
>>>>>>> 7087c31a
    }

    .menu-link {
        position: fixed;
<<<<<<< HEAD
        left: 0;
        display: none;
    }

    /* .pure-menu is the main flex container inside #menu */
    #menu .pure-menu {
        display: flex;
        align-items: center;
        width: 100%;
=======
        left: 250px;
        display: none;
    }

    #layout.active .menu-link {
        left: 250px;
>>>>>>> 7087c31a
    }

<<<<<<< HEAD
    /* Hide original PureCSS heading on small screens */
    #menu .pure-menu-heading {
        display: none;
    }

    /* Style the new logo wrapper link */
    #menu a.menu-logo-link { 
        display: block; /* Or inline-block */
        flex-shrink: 0; /* Keep it left */
        text-decoration: none; /* Remove underline */
        margin-right: auto; /* Push list to the right (alternative to text-align center) */
    }

    /* Logo container style remains */
    .logo-container {
        padding: 0;
    }

    /* Logo style remains */
    .logo {
        width: 40px;
        height: 40px;
        border-width: 2px;
        border-color: #000000;
        border-style: solid;
    }

    /* Logo text style remains */
    .logo-text {
        display: none;
    }

    /* UL list style remains (centering links) */
    #menu .pure-menu-list {
        flex-grow: 1;
        display: block; 
        text-align: center; 
        padding: 0;
        margin: 0;
        list-style: none;
    }

    /* LI item style remains */
    #menu .pure-menu-item {
        margin: 0;
        padding: 0;
        display: inline; 
    }

    /* Link style remains */
    #menu .pure-menu-item a {
        display: inline-block;
        vertical-align: middle;
        width: auto; 
        margin: 0 0.5em; 
        padding: 0.3em 0.6em; 
        box-shadow: 1px 1px 0px #000000; 
        color: #000000; 
        background-color: #FFFFFF; 
        border: 2px solid #000; /* Re-apply border explicitly */
    }

    /* Ensure menuLink is hidden */
    #menuLink { display: none !important; }

    .header,
    .content {
        padding: 1em;
=======
@media (max-width: 48em) {
    /* Only apply this when the window is small. Otherwise, the following
    case results in extra padding on the left:
        * Make the window small.
        * Tap the menu to trigger the active state.
        * Make the window large again.
    */
    #layout.active {
        position: relative;
        left: 250px;
>>>>>>> 7087c31a
    }
} 

/* Code block styling */
pre {
    background: #FFFFFF;
    border: 3px solid #000000;
    border-radius: 0px;
    padding: 1em;
    margin: 1.5em 0;
    overflow-x: auto;
    box-shadow: 4px 4px 0px #000000;
}

code {
    font-family: 'Source Code Pro', Consolas, Monaco, 'Andale Mono', monospace;
    font-size: 0.9em;
    color: #000000;
}

/* Inline code */
p code, li code {
    background: #FFFFFF;
    border: 2px solid #000000;
    border-radius: 0px;
    padding: 0.2em 0.4em;
    color: #000000;
    box-shadow: 2px 2px 0px #000000;
}

/* Add some spacing between code blocks and text */
pre code {
    padding: 0;
    border: none;
    background: none;
    line-height: 1.5;
    color: inherit;
    box-shadow: none;
}

<<<<<<< HEAD
.menu-link {
    position: fixed;
    left: 150px;
    display: none;
=======
.social-links {
    display: flex;
    justify-content: center;
    gap: 0.2em;
    padding: 0.5em;
    margin: 0 auto;
    width: fit-content;
    border-bottom: 1px solid rgba(255, 255, 255, 0.1);
}

.social-link {
    color: #ecf0f1 !important;
    font-size: 1.3em !important;
    transition: color 0.2s ease-out;
    padding: 0.15em !important;
}

.social-link:hover {
    color: #3498db;
}

/* Center figure captions */
figure {
    text-align: center;
}

figcaption {
    text-align: center;
    font-style: italic;
    color: #666;
    margin-top: 0.5em;
>>>>>>> 7087c31a
}<|MERGE_RESOLUTION|>--- conflicted
+++ resolved
@@ -43,13 +43,8 @@
 }
 
 .logo-text {
-<<<<<<< HEAD
     color: #000000;
     font-size: 1.2em;
-=======
-    color: #ecf0f1;
-    font-size: 1.5em;
->>>>>>> 7087c31a
     font-family: 'Tangerine', cursive;
     font-weight: 700;
     line-height: 1.2;
@@ -66,7 +61,6 @@
     width: 100%;
 }
 
-<<<<<<< HEAD
 #menu {
     padding: 1em;
     width: 150px;
@@ -79,24 +73,6 @@
     overflow-y: auto;
     border: 3px solid #000000;
     box-shadow: 4px 4px 0px #000000;
-=======
-    #layout.active #menu {
-        left: 250px;
-        width: 250px;
-    }
-
-    #layout.active #main {
-        left: 250px;
-    }
-
-
-.content {
-    margin: 0 auto;
-    padding: 0 2em;
-    max-width: 800px;
-    margin-bottom: 50px;
-    line-height: 1.6em;
->>>>>>> 7087c31a
 }
 
 #main {
@@ -119,24 +95,10 @@
     padding: 0;
 }
 
-<<<<<<< HEAD
 .content {
     margin-left: 30px;
     max-width: 70ch;
     line-height: 1.6em;
-=======
-#menu {
-    margin-left: -250px;
-    padding-right: 20px;
-    width: 250px;
-    position: fixed;
-    top: 0;
-    left: 0;
-    bottom: 0;
-    z-index: 1000;
-    background: #2c3e50;
-    overflow-y: auto;
->>>>>>> 7087c31a
 }
 
     #menu a {
@@ -144,16 +106,12 @@
         border: none;
         padding: 0.6em 1.2em;
         text-align: center;
-<<<<<<< HEAD
         display: block;
         margin: 0.5em 0;
         border: 2px solid #000000;
         box-shadow: 2px 2px 0px #000000;
         background-color: #FFFFFF;
         font-weight: bold;
-=======
-        font-size: 1.1em;
->>>>>>> 7087c31a
     }
 
     #menu .pure-menu,
@@ -190,7 +148,6 @@
         max-width: none;
     }
 
-<<<<<<< HEAD
     #menu {
         display: flex;
         align-items: center;
@@ -198,10 +155,6 @@
         height: 60px;
         width: 100%;
         top: 0;
-=======
-    #layout {
-        padding-left: 250px; /* left col width "#menu" */
->>>>>>> 7087c31a
         left: 0;
         padding: 0 1em;
         background: #6495ED;
@@ -211,21 +164,15 @@
         border: none;
         border-bottom: 3px solid #000000;
     }
-<<<<<<< HEAD
 
     #main {
         margin: 1em;
         margin-top: 70px;
         padding: 1em;
-=======
-    #menu {
-        left: 250px;
->>>>>>> 7087c31a
     }
 
     .menu-link {
         position: fixed;
-<<<<<<< HEAD
         left: 0;
         display: none;
     }
@@ -235,17 +182,8 @@
         display: flex;
         align-items: center;
         width: 100%;
-=======
-        left: 250px;
-        display: none;
-    }
-
-    #layout.active .menu-link {
-        left: 250px;
->>>>>>> 7087c31a
-    }
-
-<<<<<<< HEAD
+    }
+
     /* Hide original PureCSS heading on small screens */
     #menu .pure-menu-heading {
         display: none;
@@ -314,18 +252,6 @@
     .header,
     .content {
         padding: 1em;
-=======
-@media (max-width: 48em) {
-    /* Only apply this when the window is small. Otherwise, the following
-    case results in extra padding on the left:
-        * Make the window small.
-        * Tap the menu to trigger the active state.
-        * Make the window large again.
-    */
-    #layout.active {
-        position: relative;
-        left: 250px;
->>>>>>> 7087c31a
     }
 } 
 
@@ -366,42 +292,8 @@
     box-shadow: none;
 }
 
-<<<<<<< HEAD
 .menu-link {
     position: fixed;
     left: 150px;
     display: none;
-=======
-.social-links {
-    display: flex;
-    justify-content: center;
-    gap: 0.2em;
-    padding: 0.5em;
-    margin: 0 auto;
-    width: fit-content;
-    border-bottom: 1px solid rgba(255, 255, 255, 0.1);
-}
-
-.social-link {
-    color: #ecf0f1 !important;
-    font-size: 1.3em !important;
-    transition: color 0.2s ease-out;
-    padding: 0.15em !important;
-}
-
-.social-link:hover {
-    color: #3498db;
-}
-
-/* Center figure captions */
-figure {
-    text-align: center;
-}
-
-figcaption {
-    text-align: center;
-    font-style: italic;
-    color: #666;
-    margin-top: 0.5em;
->>>>>>> 7087c31a
 }